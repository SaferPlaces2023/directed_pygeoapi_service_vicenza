# =================================================================
#
# Authors: Just van den Broecke <justb4@gmail.com>
#          Tom Kralidis <tomkralidis@gmail.com>
#          Francesco Bartoli <xbartolone@gmail.com>
#
# Copyright (c) 2019 Just van den Broecke
# Copyright (c) 2020 Tom Kralidis
# Copyright (c) 2020 Francesco Bartoli
#
# Permission is hereby granted, free of charge, to any person
# obtaining a copy of this software and associated documentation
# files (the "Software"), to deal in the Software without
# restriction, including without limitation the rights to use,
# copy, modify, merge, publish, distribute, sublicense, and/or sell
# copies of the Software, and to permit persons to whom the
# Software is furnished to do so, subject to the following
# conditions:
#
# The above copyright notice and this permission notice shall be
# included in all copies or substantial portions of the Software.
#
# THE SOFTWARE IS PROVIDED "AS IS", WITHOUT WARRANTY OF ANY KIND,
# EXPRESS OR IMPLIED, INCLUDING BUT NOT LIMITED TO THE WARRANTIES
# OF MERCHANTABILITY, FITNESS FOR A PARTICULAR PURPOSE AND
# NONINFRINGEMENT. IN NO EVENT SHALL THE AUTHORS OR COPYRIGHT
# HOLDERS BE LIABLE FOR ANY CLAIM, DAMAGES OR OTHER LIABILITY,
# WHETHER IN AN ACTION OF CONTRACT, TORT OR OTHERWISE, ARISING
# FROM, OUT OF OR IN CONNECTION WITH THE SOFTWARE OR THE USE OR
# OTHER DEALINGS IN THE SOFTWARE.
#
# =================================================================


# Default config for base Docker Image, override via DockerVolume
# mapping with your own config.
server:
    bind:
        host: 0.0.0.0
        port: 80
<<<<<<< HEAD
    url: http://pygeoapi-vicenza-lb-1525442567.eu-north-1.elb.amazonaws.com/    # http://localhost:5002 
=======
    url: http://pygeoapi-vicenza-lb-1525442567.eu-north-1.elb.amazonaws.com/
>>>>>>> 17635170
    mimetype: application/json; charset=UTF-8
    encoding: utf-8
    gzip: false
    language: en-US
    cors: true
    pretty_print: true
    limit: 10
    # templates: /path/to/templates
    map:
        url: https://maps.wikimedia.org/osm-intl/{z}/{x}/{y}.png
        attribution: '<a href="https://wikimediafoundation.org/wiki/Maps_Terms_of_Use">Wikimedia maps</a> | Map data &copy; <a href="https://openstreetmap.org/copyright">OpenStreetMap contributors</a>'
    ogc_schemas_location: /schemas.opengis.net
    manager:  # optional OGC API - Processes asynchronous job management
      name: TinyDB  # plugin name (see pygeoapi.plugin for supported process_manager's)
      connection: /tmp/pygeoapi-process-manager.db  # connection info to store jobs (e.g. filepath)
      output_dir: /tmp/  # temporary file area for storing job results (files)

logging:

  level: DEBUG
  logfile: /dev/stdout
metadata:
    identification:
        title: pygeoapi SaferPlaces
        description: pygeoapi provides an API to geospatial data
        keywords:
            - geospatial
            - data
            - api
        keywords_type: theme
        terms_of_service: https://creativecommons.org/licenses/by/4.0/
        url: https://github.com/geopython/pygeoapi
    license:
        name: CC-BY 4.0 license
        url: https://creativecommons.org/licenses/by/4.0/
    provider:
        name: pygeoapi Development Team
        url: https://pygeoapi.io
    contact:
        name: Kralidis, Tom
        position: Lead Dev
        address: Mailing Address
        city: City
        stateorprovince: Administrative Area
        postalcode: Zip or Postal Code
        country: Canada
        phone: +xx-xxx-xxx-xxxx
        fax: +xx-xxx-xxx-xxxx
        email: you@example.org
        url: Contact URL
        hours: Hours of Service
        instructions: During hours of service.  Off on weekends.
        role: pointOfContact

resources:

    safer-process:
        type: process
        processor:
            name: saferplacesapi.SaferProcessProcessor



    dpc-radar-rainfall-process:
        type: process
        processor:
            name: saferplacesapi.DPCRadarRainfallProcessor

    radar-precipitation-process:
        type: process
        processor:
            name: saferplacesapi.RadarPrecipitationProcessor



    icon2i-precipitation-ingestor-process:
        type: process
        processor:
            name: saferplacesapi.ICON2IPrecipitationIngestorProcessor

    icon2i-precipitation-retriever-process:
        type: process
        processor:
            name: saferplacesapi.ICON2IPrecipitationRetrieverProcessor


    meteoblue-precipitation-retriever-process:
        type: process
        processor:
            name: saferplacesapi.MeteobluePrecipitationRetrieverProcessor


    nowradar-precipitation-process:
        type: process
        processor:
            name: saferplacesapi.NowRadarPrecipitationProcessor
            

    radar-hfs-precipitation-process:
        type: process
        processor:
            name: saferplacesapi.RadarHFSPrecipitationProcessor


    
    barrier-rest-service:
        type: process
        processor:
            name: saferplacesapi.BarrierRestService

    avaliable-data-service:
        type: process
        processor:
            name: saferplacesapi.AvaliableDataService


    
    bucket-cleaner-service:
        type: process
        processor:
            name: saferplacesapi.BucketCleanerService<|MERGE_RESOLUTION|>--- conflicted
+++ resolved
@@ -38,11 +38,7 @@
     bind:
         host: 0.0.0.0
         port: 80
-<<<<<<< HEAD
-    url: http://pygeoapi-vicenza-lb-1525442567.eu-north-1.elb.amazonaws.com/    # http://localhost:5002 
-=======
     url: http://pygeoapi-vicenza-lb-1525442567.eu-north-1.elb.amazonaws.com/
->>>>>>> 17635170
     mimetype: application/json; charset=UTF-8
     encoding: utf-8
     gzip: false
